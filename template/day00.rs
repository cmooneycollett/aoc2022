--- conflicted
+++ resolved
@@ -31,14 +31,10 @@
     println!("[+] Input:  {:.2?}", input_parser_duration);
     println!("[+] Part 1: {:.2?}", p1_duration);
     println!("[+] Part 2: {:.2?}", p2_duration);
-<<<<<<< HEAD
-    println!("[*] TOTAL:  {:.2?}", input_parser_duration + p1_duration + p2_duration);
-=======
     println!(
         "[*] TOTAL:  {:.2?}",
         input_parser_duration + p1_duration + p2_duration
     );
->>>>>>> 885d39b2
     println!("==================================================");
 }
 
